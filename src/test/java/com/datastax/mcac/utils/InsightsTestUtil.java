--- conflicted
+++ resolved
@@ -27,39 +27,14 @@
 
     public static int checkInsightLogFor(File dataDir, String entry) throws IOException
     {
-<<<<<<< HEAD
-        File dataFile = getCurrentDataFile(dataDir);
-
-        long start = System.nanoTime();
-
-        try
-=======
         int numFound = 0;
         Assert.assertTrue(dataDir.getCanonicalPath(), dataDir.isDirectory());
         for (File file : dataDir.listFiles())
->>>>>>> 67be92e6
         {
             InputStream reader = null;
             try
             {
-<<<<<<< HEAD
-                if (!dataDir.exists())
-                {
-                    Uninterruptibles.sleepUninterruptibly(
-                            100,
-                            TimeUnit.MILLISECONDS
-                    );
-                    continue;
-                }
-
-                if ((System.nanoTime() - start) > TimeUnit.SECONDS.toNanos(timeoutInSeconds))
-                    throw new AssertionError("Timeout looking for " + entry + " in " + dataFile +
-                            insightsContent.substring(0, Math.min(insightsContent.length(), 1024)));
-
-                if (dataFile == null || !dataFile.exists())
-=======
                 if (file.getName().endsWith(".gz"))
->>>>>>> 67be92e6
                 {
                     reader = new BufferedInputStream(new GZIPInputStream(new BufferedInputStream(new FileInputStream(file))));
                 }
